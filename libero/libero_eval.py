--- conflicted
+++ resolved
@@ -1,27 +1,15 @@
-<<<<<<< HEAD
-=======
-import numpy as np
-import tensorflow as tf
-import jax
-
->>>>>>> 624db1d9
 import collections
 import dataclasses
 import logging
 import pathlib
-from typing import Optional
-
+
+import numpy as np
 import imageio
 import tqdm
 import tyro
-<<<<<<< HEAD
-from client import WebClientCrossFormerPolicy
-=======
-
 from libero.libero import benchmark
 from libero_utils import get_libero_env, quat2axisangle
-from crossformer.model.crossformer_model import CrossFormerModel
->>>>>>> 624db1d9
+from client import WebClientCrossFormerPolicy
 
 
 LIBERO_DUMMY_ACTION = [0.0] * 6 + [-1.0]
@@ -33,22 +21,10 @@
     #################################################################################################################
     # Model server parameters
     #################################################################################################################
-<<<<<<< HEAD
     execute_all_actions: bool = (
         False  # Whether to execute all actions in the action chunk
     )
     pred_horizon: int = 4  # Number of actions to predict in the action chunk
-=======
-    model_path: str = "hf://rail-berkeley/crossformer"
-    model_step: Optional[int] = None # Finetunung step to load.
-    primary_resize: int = 224
-    wrist_resize: int = 128
-    horizon: int = 5
-    pred_horizon: int = 4
-    exp_weight: int = 0
-
-    execute_all_actions: bool = False  # Whether to execute all actions in the action chunk
->>>>>>> 624db1d9
     ensemble: bool = False  # Whether to use ensemble inference
 
     #################################################################################################################
@@ -90,17 +66,8 @@
     else:
         raise ValueError(f"Unknown task suite: {args.task_suite_name}")
 
-<<<<<<< HEAD
     client = WebClientCrossFormerPolicy(host="0.0.0.0", port=8000)
 
-=======
-    rng = jax.random.PRNGKey(0) ## I am not sure if we should use args.seed
-    model = CrossFormerModel.load_pretrained(args.model_path, step=args.model_step)
-    
-    proprio_normalization_statistics = model.dataset_statistics["proprio_single"] if "proprio_single" in model.dataset_statistics else None
-    unnormalization_statistics = model.dataset_statistics["action"]
-    
->>>>>>> 624db1d9
     # Start evaluation
     total_episodes, total_successes = 0, 0
     for task_id in tqdm.tqdm(range(num_tasks_in_suite)):
@@ -145,13 +112,8 @@
 
                     # Get preprocessed image
                     # IMPORTANT: rotate 180 degrees to match train preprocessing
-<<<<<<< HEAD
                     img = obs["agentview_image"][::-1, ::-1]
                     wrist_img = obs["robot0_eye_in_hand_image"][::-1, ::-1]
-=======
-                    img = resize(obs["agentview_image"][::-1, ::-1], size=(args.primary_resize, args.primary_resize))
-                    wrist_img = resize(obs["robot0_eye_in_hand_image"][::-1, ::-1], size=(args.wrist_resize, args.wrist_resize))
->>>>>>> 624db1d9
 
                     # Save preprocessed image for replay video
                     replay_images.append(img)
@@ -161,21 +123,6 @@
                         "image_primary": img,
                         ## model does not have separate wrist image input
                         ## or proporio input for single arms :(
-<<<<<<< HEAD
-                        # "wrist_image": wrist_img,
-                        # "proprio": np.concatenate(
-                        #     (
-                        #         obs["robot0_eef_pos"],
-                        #         quat2axisangle(obs["robot0_eef_quat"]),
-                        #         obs["robot0_gripper_qpos"],
-                        #     )
-                        # ),
-                    }
-                    # if proprio_normalization_statistics is not None:
-                    #     element["proprio"] = (element["proprio"] - proprio_normalization_statistics["mean"]) / (
-                    #                         proprio_normalization_statistics["std"]
-                    #                 )
-=======
 
                         "image_left_wrist": wrist_img,
                         "proprio_single": np.concatenate(
@@ -186,15 +133,6 @@
                             )
                         ),
                     }
-                    if proprio_normalization_statistics is not None:
-                        element["proprio_single"] = (element["proprio_single"] - proprio_normalization_statistics["mean"]) / (
-                                            proprio_normalization_statistics["std"]
-                                    )
-                    
-                    history.append(element)
-                    num_obs += 1
->>>>>>> 624db1d9
-
                     num_obs += 1
 
                     if (
@@ -212,10 +150,6 @@
                         ## therefore for finetuning we converted libero datasets gripper action from [-1, 1] -1:open, 1: close
                         ## to [0, 1] and we need to convert it back to [-1, 1] for the libero env
                         actions[:, -1] = 2 * (1 - actions[:, -1]) - 1 
-<<<<<<< HEAD
-
-=======
->>>>>>> 624db1d9
                     if args.ensemble:
                         action = actions
                     if not args.ensemble and not args.execute_all_actions:
@@ -286,11 +220,8 @@
         f"Total success rate: {float(total_successes) / float(total_episodes)}"
     )
     logging.info(f"Total episodes: {total_episodes}")
-<<<<<<< HEAD
-=======
     env.close()
 
->>>>>>> 624db1d9
 
 
 if __name__ == "__main__":
